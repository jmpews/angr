import simuvex
from simuvex.s_type import SimTypeString

import logging
l = logging.getLogger("simuvex.procedures.libc.strstr")

class strstr(simuvex.SimProcedure):
<<<<<<< HEAD
	def __init__(self, haystack_strlen=None, needle_strlen=None): # pylint: disable=W0231,
		haystack_addr = self.arg(0)
		needle_addr = self.arg(1)
		self.argument_types = { 0: self.ty_ptr(SimTypeString()),
					   			1: self.ty_ptr(SimTypeString())}
		self.return_type = self.ty_ptr(SimTypeString())

		strlen = simuvex.SimProcedures['libc.so.6']['strlen']
		strncmp = simuvex.SimProcedures['libc.so.6']['strncmp']

		haystack_strlen = self.inline_call(strlen, haystack_addr) if haystack_strlen is None else haystack_strlen
		needle_strlen = self.inline_call(strlen, needle_addr) if needle_strlen is None else needle_strlen

		# naive approach
		haystack_maxlen = haystack_strlen.max_null_index
		needle_maxlen = needle_strlen.max_null_index

		l.debug("strstr with size %d haystack and size %d needle...", haystack_maxlen, needle_maxlen)

		if needle_maxlen == 0:
			l.debug("... zero-length needle.")
			self.ret(haystack_addr)
			return
		elif haystack_maxlen == 0:
			l.debug("... zero-length haystack.")
			self.ret(self.state.BitVecVal(0, self.state.arch.bits))
			return

		if self.state.se.symbolic(needle_strlen.ret_expr):
			cases = [ [ needle_strlen.ret_expr == 0, haystack_addr ] ]
			exclusions = [ needle_strlen.ret_expr != 0 ]
			remaining_symbolic = self.state['libc'].max_symbolic_strstr
			for i in range(haystack_maxlen):
				l.debug("... case %d (%d symbolic checks remaining)", i, remaining_symbolic)

				# big hack!
				cmp_res = self.inline_call(strncmp, haystack_addr + i, needle_addr, needle_strlen.ret_expr, a_len=haystack_strlen, b_len=needle_strlen)
				c = self.state.se.And(*([ self.state.se.UGE(haystack_strlen.ret_expr, needle_strlen.ret_expr), cmp_res.ret_expr == 0 ] + exclusions))
				exclusions.append(cmp_res.ret_expr != 0)

				if self.state.se.symbolic(c):
					remaining_symbolic -= 1

				#print "CASE:", c
				cases.append([ c, haystack_addr + i ])
				haystack_strlen.ret_expr = haystack_strlen.ret_expr - 1

				if remaining_symbolic == 0:
					l.debug("... exhausted remaining symbolic checks.")
					break

			cases.append([ self.state.se.And(*exclusions), 0 ])
			l.debug("... created %d cases", len(cases))
			r = self.state.se.ite_cases(cases, 0)
			c = [ self.state.se.Or(*[c for c,_ in cases]) ]
		else:
			needle_length = self.state.se.any(needle_strlen.ret_expr)
			needle_str = self.state.mem_expr(needle_addr, needle_length)

			r, c, i = self.state.memory.find(haystack_addr, needle_str, haystack_strlen.max_null_index, max_symbolic_bytes=self.state['libc'].max_symbolic_strstr, default=0)

			self.add_refs(simuvex.SimMemRead(self.addr, self.stmt_from, needle_addr, needle_str, needle_length*8))
			self.add_refs(simuvex.SimMemRead(self.addr, self.stmt_from, haystack_addr, self.state.BVV(0, 8), haystack_strlen.max_null_index*8))

		self.state.add_constraints(*c)
		self.ret(r)
=======
    def __init__(self, haystack_strlen=None, needle_strlen=None): # pylint: disable=W0231,
        haystack_addr = self.arg(0)
        needle_addr = self.arg(1)
        self.argument_types = { 0: self.ty_ptr(SimTypeString()),
                                   1: self.ty_ptr(SimTypeString())}
        self.return_type = self.ty_ptr(SimTypeString())

        strlen = simuvex.SimProcedures['libc.so.6']['strlen']
        strncmp = simuvex.SimProcedures['libc.so.6']['strncmp']

        haystack_strlen = self.inline_call(strlen, haystack_addr) if haystack_strlen is None else haystack_strlen
        needle_strlen = self.inline_call(strlen, needle_addr) if needle_strlen is None else needle_strlen

        # naive approach
        haystack_maxlen = haystack_strlen.max_null_index
        needle_maxlen = needle_strlen.max_null_index

        l.debug("strstr with size %d haystack and size %d needle...", haystack_maxlen, needle_maxlen)

        if needle_maxlen == 0:
            l.debug("... zero-length needle.")
            self.ret(haystack_addr)
            return
        elif haystack_maxlen == 0:
            l.debug("... zero-length haystack.")
            self.ret(self.state.BitVecVal(0, self.state.arch.bits))
            return

        if self.state.se.symbolic(needle_strlen.ret_expr):
            cases = [ [ needle_strlen.ret_expr == 0, haystack_addr ] ]
            exclusions = [ needle_strlen.ret_expr != 0 ]
            remaining_symbolic = self.state['libc'].max_symbolic_strstr
            for i in range(haystack_maxlen):
                l.debug("... case %d (%d symbolic checks remaining)", i, remaining_symbolic)

                # big hack!
                cmp_res = self.inline_call(strncmp, haystack_addr + i, needle_addr, needle_strlen.ret_expr, a_len=haystack_strlen, b_len=needle_strlen)
                c = self.state.se.And(*([ self.state.se.UGE(haystack_strlen.ret_expr, needle_strlen.ret_expr), cmp_res.ret_expr == 0 ] + exclusions))
                exclusions.append(cmp_res.ret_expr != 0)

                if self.state.se.symbolic(c):
                    remaining_symbolic -= 1

                #print "CASE:", c
                cases.append([ c, haystack_addr + i ])
                haystack_strlen.ret_expr = haystack_strlen.ret_expr - 1

                if remaining_symbolic == 0:
                    l.debug("... exhausted remaining symbolic checks.")
                    break

            cases.append([ self.state.se.And(*exclusions), 0 ])
            l.debug("... created %d cases", len(cases))
            r = self.state.se.ite_cases(cases, 0)
            c = [ self.state.se.Or(*[c for c,_ in cases]) ]
        else:
            needle_length = self.state.se.any_int(needle_strlen.ret_expr)
            needle_str = self.state.mem_expr(needle_addr, needle_length)

            r, c, i = self.state.memory.find(haystack_addr, needle_str, haystack_strlen.max_null_index, max_symbolic=self.state['libc'].max_symbolic_strstr, default=0)

            self.add_refs(simuvex.SimMemRead(self.addr, self.stmt_from, needle_addr, needle_str, needle_length*8))
            self.add_refs(simuvex.SimMemRead(self.addr, self.stmt_from, haystack_addr, self.state.BVV(0, 8), haystack_strlen.max_null_index*8))

        self.state.add_constraints(*c)
        self.ret(r)
>>>>>>> d2894d70
<|MERGE_RESOLUTION|>--- conflicted
+++ resolved
@@ -5,74 +5,6 @@
 l = logging.getLogger("simuvex.procedures.libc.strstr")
 
 class strstr(simuvex.SimProcedure):
-<<<<<<< HEAD
-	def __init__(self, haystack_strlen=None, needle_strlen=None): # pylint: disable=W0231,
-		haystack_addr = self.arg(0)
-		needle_addr = self.arg(1)
-		self.argument_types = { 0: self.ty_ptr(SimTypeString()),
-					   			1: self.ty_ptr(SimTypeString())}
-		self.return_type = self.ty_ptr(SimTypeString())
-
-		strlen = simuvex.SimProcedures['libc.so.6']['strlen']
-		strncmp = simuvex.SimProcedures['libc.so.6']['strncmp']
-
-		haystack_strlen = self.inline_call(strlen, haystack_addr) if haystack_strlen is None else haystack_strlen
-		needle_strlen = self.inline_call(strlen, needle_addr) if needle_strlen is None else needle_strlen
-
-		# naive approach
-		haystack_maxlen = haystack_strlen.max_null_index
-		needle_maxlen = needle_strlen.max_null_index
-
-		l.debug("strstr with size %d haystack and size %d needle...", haystack_maxlen, needle_maxlen)
-
-		if needle_maxlen == 0:
-			l.debug("... zero-length needle.")
-			self.ret(haystack_addr)
-			return
-		elif haystack_maxlen == 0:
-			l.debug("... zero-length haystack.")
-			self.ret(self.state.BitVecVal(0, self.state.arch.bits))
-			return
-
-		if self.state.se.symbolic(needle_strlen.ret_expr):
-			cases = [ [ needle_strlen.ret_expr == 0, haystack_addr ] ]
-			exclusions = [ needle_strlen.ret_expr != 0 ]
-			remaining_symbolic = self.state['libc'].max_symbolic_strstr
-			for i in range(haystack_maxlen):
-				l.debug("... case %d (%d symbolic checks remaining)", i, remaining_symbolic)
-
-				# big hack!
-				cmp_res = self.inline_call(strncmp, haystack_addr + i, needle_addr, needle_strlen.ret_expr, a_len=haystack_strlen, b_len=needle_strlen)
-				c = self.state.se.And(*([ self.state.se.UGE(haystack_strlen.ret_expr, needle_strlen.ret_expr), cmp_res.ret_expr == 0 ] + exclusions))
-				exclusions.append(cmp_res.ret_expr != 0)
-
-				if self.state.se.symbolic(c):
-					remaining_symbolic -= 1
-
-				#print "CASE:", c
-				cases.append([ c, haystack_addr + i ])
-				haystack_strlen.ret_expr = haystack_strlen.ret_expr - 1
-
-				if remaining_symbolic == 0:
-					l.debug("... exhausted remaining symbolic checks.")
-					break
-
-			cases.append([ self.state.se.And(*exclusions), 0 ])
-			l.debug("... created %d cases", len(cases))
-			r = self.state.se.ite_cases(cases, 0)
-			c = [ self.state.se.Or(*[c for c,_ in cases]) ]
-		else:
-			needle_length = self.state.se.any(needle_strlen.ret_expr)
-			needle_str = self.state.mem_expr(needle_addr, needle_length)
-
-			r, c, i = self.state.memory.find(haystack_addr, needle_str, haystack_strlen.max_null_index, max_symbolic_bytes=self.state['libc'].max_symbolic_strstr, default=0)
-
-			self.add_refs(simuvex.SimMemRead(self.addr, self.stmt_from, needle_addr, needle_str, needle_length*8))
-			self.add_refs(simuvex.SimMemRead(self.addr, self.stmt_from, haystack_addr, self.state.BVV(0, 8), haystack_strlen.max_null_index*8))
-
-		self.state.add_constraints(*c)
-		self.ret(r)
-=======
     def __init__(self, haystack_strlen=None, needle_strlen=None): # pylint: disable=W0231,
         haystack_addr = self.arg(0)
         needle_addr = self.arg(1)
@@ -138,5 +70,4 @@
             self.add_refs(simuvex.SimMemRead(self.addr, self.stmt_from, haystack_addr, self.state.BVV(0, 8), haystack_strlen.max_null_index*8))
 
         self.state.add_constraints(*c)
-        self.ret(r)
->>>>>>> d2894d70
+        self.ret(r)