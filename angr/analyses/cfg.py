from collections import defaultdict
import logging

import networkx
import simuvex
import claripy

import angr
from ..entry_wrapper import EntryWrapper
from .cfg_base import CFGBase
from ..analysis import Analysis
from ..errors import AngrCFGError


l = logging.getLogger(name="angr.analyses.cfg")

# The maximum tracing times of a basic block before we widen the results
MAX_TRACING_TIMES = 1

class CFG(Analysis, CFGBase):
    '''
    This class represents a control-flow graph.
    '''
    def __init__(self, context_sensitivity_level=1,
                 start=None,
                 avoid_runs=None,
                 enable_function_hints=False,
                 call_depth=None,
                 initial_state=None,
                 starts=None,
                 text_base=None, # Temporary
                 text_size=None # Temporary
                ):
        '''

        :param project: The project object.
        :param context_sensitivity_level: The level of context-sensitivity of this CFG.
                                        It ranges from 1 to infinity.
        :return:
        '''
        CFGBase.__init__(self, self._p, context_sensitivity_level)

        self._symbolic_function_initial_state = {}

        self._unresolvable_runs = set()

        if start is not None:
            l.warning("`start` is deprecated. Please consider using `starts` instead in your code.")
            self._starts = (start,)
        else:
            if type(starts) in (list, set):
                self._starts = tuple(starts)
            elif type(starts) is tuple or starts is None:
                self._starts = starts
            else:
                raise AngrCFGError('Unsupported type of the `starts` argument.')

        self._avoid_runs = avoid_runs
        self._enable_function_hints = enable_function_hints
        self._call_depth = call_depth
        self._initial_state = initial_state

        if self._enable_function_hints:
            # FIXME: As we don't have section info, we have to hardcode where executable sections are.
            # FIXME: PLEASE MANUALLY MODIFY THE FOLLOWING CHECK BEFORE YOU RUN CFG GENERATION TO YOUR BINARY
            # FIXME: IF YOU DON'T DO IT, DON'T COMPLAIN TO ME - GO FUCK YOURSELF IN THE CORNER
            # Once we get the information from cle, these ugly lines can be eventually removed.
            self.text_base = 0x404ad0 if text_base is None else text_base
            self.text_size = 0x4fea0 if text_size is None else text_size
            l.warning('Current section information of the main binary: .text base is 0x%x, size is 0x%x.', self.text_base, self.text_size)
            l.warning('You do want to modify it manually if you rely on function hints to generate CFG.')
            l.warning('Otherwise function hints will not work.')

        self.construct()

    def copy(self):
        # Create a new instance of CFG without calling the __init__ method of CFG class
        new_cfg = Analysis.copy(self)

        # Intelligently (or stupidly... you tell me) fill it up
        new_cfg._graph = networkx.DiGraph(self._graph)
        new_cfg._bbl_dict = self._bbl_dict.copy()
        new_cfg._edge_map = self._edge_map.copy()
        new_cfg._loop_back_edges_set = self._loop_back_edges_set.copy()
        new_cfg._loop_back_edges = self._loop_back_edges[::]
        new_cfg._overlapped_loop_headers = self._overlapped_loop_headers[::]
        new_cfg._function_manager = self._function_manager
        new_cfg._thumb_addrs = self._thumb_addrs.copy()

        return new_cfg

    @property
    def unresolvables(self):
        '''
        Get those SimRuns that have non-resolvable exits
        :return:
        '''
        return self._unresolvable_runs

    def _push_unresolvable_run(self, simrun_address):
        self._unresolvable_runs.add(simrun_address)

    # Construct the CFG from an angr. binary object
    def construct(self):
        '''
        Construct the CFG.

        Fastpath means the CFG generation will work in an IDA-like way, in
        which it will not try to execute every single statement in the emulator,
        but will just do the decoding job. This is much faster than the old
        way.
        '''

        avoid_runs = [ ] if self._avoid_runs is None else self._avoid_runs

        # Create the function manager
        self._function_manager = angr.FunctionManager(self._project, self)

        self._initialize_cfg()

        # Traverse all the IRSBs, and put them to a dict
        # It's actually a multi-dict, as each SIRSB might have different states
        # on different call predicates
        self._bbl_dict = {}
        if self._starts is None:
            entry_points = (self._project.entry, )
        else:
            entry_points = self._starts
        l.debug("We start analysis from the following points: %s",
                ", ".join([hex(i) for i in entry_points])
        )

        remaining_entries = [ ]
        # Counting how many times a basic block is traced into
        traced_sim_blocks = defaultdict(lambda: defaultdict(int))

        # Crawl the binary, create CFG and fill all the refs inside project!
        for ep in entry_points:
            if self._initial_state is None:
                loaded_state = self._project.state_generator.entry_point(mode="fastpath")
            else:
                loaded_state = self._initial_state
                loaded_state.set_mode('fastpath')
            loaded_state.ip = loaded_state.se.BVV(ep, self._project.arch.bits)

            # THIS IS A HACK FOR MIPS
            if ep is not None and isinstance(self._project.arch, simuvex.SimMIPS32):
                # We assume this is a function start
                self._symbolic_function_initial_state[ep] = {
                                                                'current_function': loaded_state.se.BVV(ep, 32)}

            loaded_state = self._project.arch.prepare_state(loaded_state, self._symbolic_function_initial_state)

            entry_point_path = self._project.path_generator.blank_path(state=loaded_state.copy())
            path_wrapper = EntryWrapper(entry_point_path, self._context_sensitivity_level)

            remaining_entries.append(path_wrapper)
            traced_sim_blocks[path_wrapper.call_stack_suffix()][ep] = 1

        self._loop_back_edges_set = set()
        self._loop_back_edges = []
        self._overlapped_loop_headers = []

        # For each call, we are always getting two exits: an Ijk_Call that
        # stands for the real call exit, and an Ijk_Ret that is a simulated exit
        # for the retn address. There are certain cases that the control flow
        # never returns to the next instruction of a callsite due to
        # imprecision of the concrete execution. So we save those simulated
        # exits here to increase our code coverage. Of course the real retn from
        # that call always precedes those "fake" retns.
        # Tuple --> (Initial state, call_stack, bbl_stack)
        pending_exits = {}
        # A dict to log edges and the jumpkind between each basic block
        self._edge_map = defaultdict(list)
        exit_targets = self._edge_map
        # A dict to record all blocks that returns to a specific address
        retn_target_sources = defaultdict(list)
        # A dict that collects essential parameters to properly reconstruct initial state for a SimRun
        simrun_info_collection = { }

        pending_function_hints = set()

        analyzed_addrs = set()

        # Iteratively analyze every exit
        while len(remaining_entries) > 0:
            entry_wrapper = remaining_entries.pop()
            # Process the popped exit
            self._handle_entry(entry_wrapper, remaining_entries,
                              exit_targets, pending_exits,
                              traced_sim_blocks, retn_target_sources,
                              avoid_runs, simrun_info_collection,
                              pending_function_hints, analyzed_addrs)

            while len(remaining_entries) == 0 and len(pending_exits) > 0:
                # We don't have any exits remaining. Let's pop a fake exit to
                # process
                pending_exit_tuple = pending_exits.keys()[0]
                pending_exit_state, pending_exit_call_stack, pending_exit_bbl_stack = \
                    pending_exits.pop(pending_exit_tuple)
                pending_exit_addr = pending_exit_tuple[len(pending_exit_tuple) - 1]
                # Let's check whether this address has been traced before.
                targets = filter(lambda r: r == pending_exit_tuple,
                                 exit_targets)
                if len(targets) > 0:
                    # That block has been traced before. Let's forget about it
                    l.debug("Target 0x%08x has been traced before." + \
                            "Trying the next one...", pending_exit_addr)
                    continue

                # FIXME: Remove these assertions
                assert pending_exit_state.se.exactly_n_int(pending_exit_state.ip, 1)[0] == pending_exit_addr
                assert pending_exit_state.log.jumpkind == 'Ijk_Ret'

                new_path = self._project.path_generator.blank_path(state=pending_exit_state)
                new_path_wrapper = EntryWrapper(new_path,
                                                  self._context_sensitivity_level,
                                                  call_stack=pending_exit_call_stack,
                                                  bbl_stack=pending_exit_bbl_stack)
                remaining_entries.append(new_path_wrapper)
                l.debug("Tracing a missing retn exit 0x%08x, %s", pending_exit_addr, "->".join([hex(i) for i in pending_exit_tuple if i is not None]))
                break

            if len(remaining_entries) == 0 and len(pending_exits) == 0 and len(pending_function_hints) > 0:
                # Now let's look at how many new functions we can get here...
                while pending_function_hints:
                    f = pending_function_hints.pop()
                    if f not in analyzed_addrs:
                        new_state = self._project.state_generator.entry_point('fastpath')
                        new_state.ip = new_state.se.BVV(f, self._project.arch.bits)

                        # TOOD: Specially for MIPS
                        if new_state.arch.name == 'MIPS32':
                            # Properly set t9
                            new_state.store_reg('t9', f)

                        new_path = self._project.path_generator.blank_path(state=new_state)
                        new_path_wrapper = EntryWrapper(new_path,
                                                       self._context_sensitivity_level)
                        remaining_entries.append(new_path_wrapper)
                        l.debug('Picking a function 0x%x from pending function hints.', f)
                        break

        # Create CFG
        self._graph = self._create_graph(return_target_sources=retn_target_sources)

        # Remove those edges that will never be taken!
        self._remove_non_return_edges()

        # Perform function calling convention analysis
        self._analyze_calling_conventions()

    def _create_graph(self, return_target_sources=None):
        '''
        Create a DiGraph out of the existing edge map.
        :param return_target_sources: Used for making up those missing returns
        :return: A networkx.DiGraph() object
        '''
        exit_targets = self._edge_map

        if return_target_sources is None:
            # We set it to a defaultdict in order to be consistent with the
            # actual parameter.`
            return_target_sources = defaultdict(list)

        cfg = networkx.DiGraph()
        # The corner case: add a node to the graph if there is only one block
        if len(self._bbl_dict) == 1:
            cfg.add_node(self._bbl_dict[self._bbl_dict.keys()[0]])

        # Adding edges
        for tpl, targets in exit_targets.items():
            basic_block = self._bbl_dict[tpl] # Cannot fail :)
            for ex, jumpkind in targets:
                if ex not in self._bbl_dict:
                    pt = simuvex.procedures.SimProcedures["stubs"]["PathTerminator"](self._project.state_generator.entry_point(), addr=ex[-1])
                    self._bbl_dict[ex] = pt

                    s = "(["
                    for addr in ex[:-1]:
                        s += ("0x%x" % addr if addr is not None else "None") + ", "
                    s += "] %s)" % ("0x%x" % ex[-1] if ex[-1] is not None else None)
                    l.debug("Key %s does not exist. Create a PathTerminator instead.", s)

                target_bbl = self._bbl_dict[ex]
                cfg.add_edge(basic_block, target_bbl, jumpkind=jumpkind)

                # Add edges for possibly missing returns
                if basic_block.addr in return_target_sources:
                    for src_irsb_key in \
                            return_target_sources[basic_block.addr]:
                        cfg.add_edge(self._bbl_dict[src_irsb_key],
                                           basic_block, jumpkind="Ijk_Ret")

        return cfg

    def _symbolically_back_traverse(self, current_simrun, simrun_info_collection):

        class register_protector(object):
            def __init__(self, reg_offset, info_collection):
                self._reg_offset = reg_offset
                self._info_collection = info_collection

            def write_persistent_register(self, state):
                if state.inspect.address is None:
                    l.error('state.inspect.address is None. It will be fixed by Yan later.')
                    return

                if state.reg_expr(self._reg_offset).symbolic:
                    current_run = state.inspect.address
                    if current_run in self._info_collection and \
                            not state.se.symbolic(self._info_collection[current_run][self._reg_offset]):
                        l.debug("Overwriting %s with %s", state.reg_expr(self._reg_offset), self._info_collection[current_run][self._reg_offset])
                        state.store_reg(
                            self._reg_offset,
                            self._info_collection[current_run][self._reg_offset]
                        )

        l.debug("Start back traversal from %s", current_simrun)

        # Create a partial CFG first
        temp_cfg = self._create_graph()
        # Reverse it
        temp_cfg.reverse(copy=False)

        path_length = 0
        concrete_exits = []
        if current_simrun not in temp_cfg.nodes():
            # TODO: Figure out why this is happening
            return concrete_exits

        keep_running = True
        while len(concrete_exits) == 0 and path_length < 5 and keep_running:
            path_length += 1
            queue = [current_simrun]
            avoid = set()
            for i in xrange(path_length):
                new_queue = []
                for b in queue:
                    successors = temp_cfg.successors(b)
                    for suc in successors:
                        jk = temp_cfg.get_edge_data(b, suc)['jumpkind']
                        if jk != 'Ijk_Ret':
                            # We don't want to trace into libraries
                            predecessors = temp_cfg.predecessors(suc)
                            avoid |= set([p.addr for p in predecessors if p is not b])
                            new_queue.append(suc)
                queue = new_queue

            for b in queue:
                # Start symbolic exploration from each block
                state = self._project.state_generator.blank_state(address=b.addr, mode='symbolic', add_options={simuvex.o.DO_RET_EMULATION} | simuvex.o.resilience_options)
                # Set initial values of persistent regu
                if b.addr in simrun_info_collection:
                    for reg in (state.arch.persistent_regs):
                        state.store_reg(reg, simrun_info_collection[b.addr][reg])
                for reg in (state.arch.persistent_regs):
                    reg_protector = register_protector(reg, simrun_info_collection)
                    state.inspect.add_breakpoint('reg_write',
                                                 simuvex.BP(
                                                     simuvex.BP_AFTER,
                                                     reg_write_offset=state.arch.registers[reg][0],
                                                     action=reg_protector.write_persistent_register
                                                 )
                    )
                result = angr.surveyors.Explorer(self._project,
                                                 start=self._project.path_generator.blank_path(state=state),
                                                 find=(current_simrun.addr, ),
                                                 avoid=avoid,
                                                 max_repeats=10,
                                                 max_depth=path_length).run()
                if result.found:
                    if len(result.found[0].successors) > 0:
                        keep_running = False
                        concrete_exits.extend([ s.state for s in result.found[0].successors ])

                if keep_running:
                    l.debug('Step back for one more run...')

        # Make sure these successors are actually concrete
        # We just use their ip to initialize the original unsat state
        # TODO: It works for jumptables, but not for calls. We should also handle changes in sp
        new_concrete_successors = [ ]
        for c in concrete_exits:
            unsat_state = current_simrun.unsat_successors[0].copy()
            unsat_state.ip = c.ip
            new_concrete_successors.append(unsat_state)

        return new_concrete_successors

    def _get_symbolic_function_initial_state(self, function_addr, fastpath_mode_state=None):
        '''
        Symbolically execute the first basic block of the specified function,
        then returns it. We prepares the state using the already existing
        state in fastpath mode (if avaiable).
        :param function_addr: The function address
        :return: A symbolic state if succeeded, None otherwise
        '''
        if function_addr is None:
            return None

        if function_addr in self._symbolic_function_initial_state:
            return self._symbolic_function_initial_state[function_addr]

        fastpath_state = None
        if fastpath_mode_state is not None:
            fastpath_state = fastpath_mode_state
        else:
            fastpath_irsb = self.get_any_irsb(function_addr)
            if fastpath_irsb is not None:
                fastpath_state = fastpath_irsb.initial_state

        symbolic_initial_state = self._project.state_generator.entry_point(mode='symbolic')
        if fastpath_state is not None:
            symbolic_initial_state = self._project.osconf.prepare_call_state(fastpath_state,
                                                    initial_state=symbolic_initial_state)

        # Create a temporary block
        tmp_block = self._project.block(function_addr)
        num_instr = tmp_block.instructions - 1

        symbolic_initial_state.ip = function_addr
        path = self._project.path_generator.blank_path(state=symbolic_initial_state)
        try:
            simrun = self._project.sim_run(path.state, num_inst=num_instr)
        except simuvex.SimError:
            return None

        # We execute all but the last instruction in this basic block, so we have a cleaner
        # state
        # Start execution!
        exits = simrun.flat_successors + simrun.unsat_successors

        if exits:
            final_st = None
            for ex in exits:
                if ex.satisfiable():
                    final_st = ex
                    break
        else:
            final_st = None

        self._symbolic_function_initial_state[function_addr] = final_st

        return final_st

    def _get_simrun(self, addr, current_entry, current_function_addr=None):
        error_occured = False
        state = current_entry.state
        saved_state = current_entry.state  # We don't have to make a copy here
        try:
            if self._project.is_sim_procedure(addr) and \
                    not self._project.sim_procedures[addr][0].ADDS_EXITS and \
                    not self._project.sim_procedures[addr][0].NO_RET:
                # DON'T CREATE USELESS SIMPROCEDURES
                # When generating CFG, a SimProcedure will not be created as it is but be created as a
                # ReturnUnconstrained stub if it satisfies the following conditions:
                # - It doesn't add any new exits.
                # - It returns as normal.
                # In this way, we can speed up the CFG generation by quite a lot as we avoid simulating
                # those functions like read() and puts(), which has no impact on the overall control flow at all.
                sim_run = simuvex.procedures.SimProcedures["stubs"]["ReturnUnconstrained"](
                    state, addr=addr, name="%s" % self._project.sim_procedures[addr][0])
            else:
                sim_run = self._project.sim_run(current_entry.state)
        except (simuvex.SimFastPathError, simuvex.SimSolverModeError) as ex:
            # Got a SimFastPathError. We wanna switch to symbolic mode for current IRSB.
            l.debug('Switch to symbolic mode for address 0x%x', addr)
            # Make a copy of the current 'fastpath' state
            self._log('Symbolic jumps at basic block 0x%x.' % addr)

            new_state = None
            if addr != current_function_addr:
                new_state = self._get_symbolic_function_initial_state(current_function_addr)

            if new_state is None:
                new_state = current_entry.state.copy()
                new_state.set_mode('symbolic')
            new_state.options.add(simuvex.o.DO_RET_EMULATION)
            # Swap them
            saved_state, current_entry.state = current_entry.state, new_state
            sim_run, error_occured, _ = self._get_simrun(addr, current_entry)
        except simuvex.SimIRSBError as ex:
            # It's a tragedy that we came across some instructions that VEX
            # does not support. I'll create a terminating stub there
            l.error("SimIRSBError occurred(%s). Creating a PathTerminator.", ex)
            error_occured = True
            sim_run = \
                simuvex.procedures.SimProcedures["stubs"]["PathTerminator"](
                    state, addr=addr)
        except claripy.ClaripyError as ex:
           l.error("ClaripyError: ", exc_info=True)
           error_occured = True
           # Generate a PathTerminator to terminate the current path
           sim_run = \
               simuvex.procedures.SimProcedures["stubs"]["PathTerminator"](
                   state, addr=addr)
        except simuvex.SimError as ex:
            l.error("SimError: ", exc_info=True)

            error_occured = True
            # Generate a PathTerminator to terminate the current path
            sim_run = \
                simuvex.procedures.SimProcedures["stubs"]["PathTerminator"](
                    state, addr=addr)
        except angr.errors.AngrError as ex:
            segment = self._project.ld.main_bin.in_which_segment(addr)
            l.error("AngrError %s when creating SimRun at 0x%x (segment %s)",
                    ex, addr, segment)
            # We might be on a wrong branch, and is likely to encounter the
            # "No bytes in memory xxx" exception
            # Just ignore it
            error_occured = True
            sim_run = None

        return sim_run, error_occured, saved_state

    def _is_address_executable(self, address):
        if address >= self.text_base and address < self.text_base + self.text_size:
            return True
        return False

        #allowed_segments = {'text'}
        #seg = self._project.main_binary.in_which_segment(address)
        #return seg in allowed_segments

    def _search_for_function_hints(self, simrun, function_hints_found=None):
        '''
        Scan for constants that might be used as exit targets later, and add
        them into pending_exits
        '''

        function_hints = [ ]
        if isinstance(simrun, simuvex.SimIRSB) and simrun.successors:
            successor = simrun.successors[0]
            for action in successor.log.actions:
                if action.type == 'reg' and action.offset.ast == self._project.arch.ip_offset:
                    # Skip all accesses to IP registers
                    continue

                # Enumerate actions
                data = action.data
                if data is not None:
                    # TODO: Check if there is a proper way to tell whether this const falls in the range of code segments
                    # Now let's live with this big hack...
                    try:
                        const = successor.se.exactly_n_int(data.ast, 1)[0]
                    except:
                        continue

                    if self._is_address_executable(const):
                        if function_hints_found is not None and const in function_hints_found:
                            continue

                        #target = const
                        #tpl = (None, None, target)
                        #st = self._project.osconf.prepare_call_state(self._project.initial_state(mode='fastpath'),
                        #                                           initial_state=saved_state)
                        #st = self._project.initial_state(mode='fastpath')
                        #exits[tpl] = (st, None, None)

                        function_hints.append(const)

            l.info('Got %d possible exits from %s, including: %s', len(function_hints), simrun, ", ".join(["0x%x" % f for f in function_hints]))

        return function_hints

    def _create_new_call_stack(self, addr, all_exits, current_exit_wrapper, exit_target, exit_jumpkind):
        if exit_jumpkind == "Ijk_Call":
            new_call_stack = current_exit_wrapper.call_stack_copy()
            # Notice that in ARM, there are some freaking instructions
            # like
            # BLEQ <address>
            # It should give us three exits: Ijk_Call, Ijk_Boring, and
            # Ijk_Ret. The last exit is simulated.
            # Notice: We assume the last exit is the simulated one
            if len(all_exits) > 1 and all_exits[-1].log.jumpkind == "Ijk_Ret":
                se = all_exits[-1].se
                retn_target_addr = se.exactly_n_int(all_exits[-1].ip, 1)[0]
                sp = se.exactly_int(all_exits[-1].sp_expr(), default=None)
                sp += self._p.arch.call_sp_fix

                new_call_stack.call(addr, exit_target,
                                    retn_target=retn_target_addr,
                                    stack_pointer=sp)
            else:
                # We don't have a fake return exit available, which means
                # this call doesn't return.
                new_call_stack.clear()
                se = all_exits[-1].se
                sp = se.exactly_int(all_exits[-1].sp_expr(), default=None)
                sp += self._p.arch.call_sp_fix

                new_call_stack.call(addr, exit_target, retn_target=None, stack_pointer=sp)
                retn_target_addr = None
            self._function_manager.call_to(
                function_addr=current_exit_wrapper.current_function_address,
                from_addr=addr, to_addr=exit_target,
                retn_addr=retn_target_addr)
        elif exit_jumpkind == "Ijk_Ret":
            # Normal return
            new_call_stack = current_exit_wrapper.call_stack_copy()
            new_call_stack.ret(exit_target)
            self._function_manager.return_from(
                function_addr=current_exit_wrapper.current_function_address,
                from_addr=addr, to_addr=exit_target)
        elif exit_jumpkind == 'Ijk_FakeRet':
            # The fake return...
            new_call_stack = current_exit_wrapper.call_stack
            self._function_manager.return_from_call(
                function_addr=current_exit_wrapper.current_function_address,
                first_block_addr=addr,
                to_addr=exit_target)
        else:
            # Normal control flow transition
            new_call_stack = current_exit_wrapper.call_stack
            self._function_manager.transit_to(
                function_addr=current_exit_wrapper.current_function_address,
                from_addr=addr,
                to_addr=exit_target)

        return new_call_stack

    def _handle_entry(self, entry_wrapper, remaining_exits, exit_targets,
                     pending_exits, traced_sim_blocks, retn_target_sources,
                     avoid_runs, simrun_info_collection, function_hints_found,
                     analyzed_addrs):
        '''
        Handles a SimExit instance.

        In static mode, we create a unique stack region for each function, and
        normalize its stack pointer to the default stack offset.
        '''

        # Extract initial info
        current_entry = entry_wrapper.path
        call_stack_suffix = entry_wrapper.call_stack_suffix()
        addr = current_entry.addr
        current_function_addr = entry_wrapper.current_function_address
        current_stack_pointer = entry_wrapper.current_stack_pointer
        accessed_registers_in_function = entry_wrapper.current_function_accessed_registers
        current_function = self.function_manager.function(current_function_addr)

        # Log this address
        analyzed_addrs.add(addr)

        # Get a SimRun out of current SimExit
        simrun, error_occured, saved_state = self._get_simrun(addr, current_entry,
            current_function_addr=current_function_addr)
        if simrun is None:
            # We cannot retrieve the SimRun...
            return

        # We store the function hints first. Function hints will be checked at the end of the analysis to avoid
        # any duplication with existing jumping targets
        if self._enable_function_hints:
            function_hints = self._search_for_function_hints(simrun, function_hints_found=function_hints_found)
            for f in function_hints:
                function_hints_found.add(f)

        # Generate a key for this SimRun
        simrun_key = call_stack_suffix + (addr,)
        # Adding the new sim_run to our dict
        self._bbl_dict[simrun_key] = simrun

        simrun_info = self._project.arch.gather_info_from_state(simrun.initial_state)
        simrun_info_collection[addr] = simrun_info

        #
        # Get all successors of this SimRun
        #

        all_successors = (simrun.flat_successors + simrun.unsat_successors) if addr not in avoid_runs else []

        #
        # Handle all actions first
        #

        if all_successors:
            self._handle_actions(all_successors[0], simrun, current_function, current_stack_pointer,
                                 accessed_registers_in_function)

        #
        # Handle all successors
        #

        if not error_occured:
            has_call_jumps = any([suc_state.log.jumpkind == 'Ijk_Call' for suc_state in all_successors])
            if has_call_jumps:
                concrete_successors = [suc_state for suc_state in all_successors if suc_state.log.jumpkind != 'Ijk_Ret' and not suc_state.se.symbolic(suc_state.ip)]
            else:
                concrete_successors = [suc_state for suc_state in all_successors if not suc_state.se.symbolic(suc_state.ip)]
            symbolic_successors = [suc_state for suc_state in all_successors if suc_state.se.symbolic(suc_state.ip)]

            resolved = False
            if len(symbolic_successors) > 0:
                for suc in symbolic_successors:
                    if simuvex.o.SYMBOLIC in suc.options:
                        targets = suc.se.any_n_int(suc.ip, 32)
                        if len(targets) < 32:
                            all_successors = []
                            resolved = True
                            for t in targets:
                                new_ex = suc.copy()
                                new_ex.target = suc.se.BVV(t, suc.ip.size())
                                all_successors.append(new_ex)
                        else:
                            break

            if not resolved and len(symbolic_successors) > 0 and len(concrete_successors) == 0:
                l.debug("We only got some symbolic exits. Try traversal backwards " + \
                        "in symbolic mode.")

                if isinstance(simrun, simuvex.SimProcedure) and \
                        simrun.ADDS_EXITS:
                    # Skip those SimProcedures that don't create new SimExits
                    l.debug('We got a SimProcedure %s in fastpath mode that creates new exits.', simrun)
                    all_successors = self._symbolically_back_traverse(simrun, simrun_info_collection)
                    l.debug("Got %d concrete exits in symbolic mode.", len(all_successors))
                elif isinstance(simrun, simuvex.SimIRSB) and \
                        any([ex.log.jumpkind != 'Ijk_Ret' for ex in all_successors]):
                    # We cannot properly handle Return as that requires us start execution from the caller...
                    l.debug('We got a SimIRSB %s', simrun)
                    all_successors = self._symbolically_back_traverse(simrun, simrun_info_collection)
                    l.debug('Got %d concrete exits in symbolic mode', len(all_successors))
                else:
                    l.debug('All exits are returns (Ijk_Ret). It will be handled by pending exits.')

        if len(all_successors) == 0:
            # We cannot resolve the exit of this SimIRSB
            # Log it
            self._push_unresolvable_run(addr)

        if isinstance(simrun, simuvex.SimIRSB) and \
                self._project.is_thumb_state(current_entry.state):
            self._thumb_addrs.update(simrun.imark_addrs())

        if len(all_successors) == 0:
            if isinstance(simrun,
                simuvex.procedures.SimProcedures["stubs"]["PathTerminator"]):
                # If there is no valid exit in this branch and it's not
                # intentional (e.g. caused by a SimProcedure that does not
                # do_return) , we should make it
                # return to its callsite. However, we don't want to use its
                # state as it might be corrupted. Just create a link in the
                # exit_targets map.
                retn_target = entry_wrapper.call_stack.get_ret_target()
                if retn_target is not None:
                    new_call_stack = entry_wrapper.call_stack_copy()
                    exit_target_tpl = new_call_stack.stack_suffix(self.context_sensitivity_level) + (retn_target,)
                    exit_targets[simrun_key].append((exit_target_tpl, 'Ijk_Ret'))
            else:
                # This is intentional. We shall remove all the fake
                # returns generated before along this path.

                # Build the tuples that we want to remove from
                # the dict pending_exits
                tpls_to_remove = [ ]
                call_stack_copy = entry_wrapper.call_stack_copy()
                while call_stack_copy.get_ret_target() is not None:
                    ret_target = call_stack_copy.get_ret_target()
                    # Remove the current call stack frame
                    call_stack_copy.ret(ret_target)
                    call_stack_suffix = call_stack_copy.stack_suffix(self.context_sensitivity_level)

                    # Type 1: a valid call stack suffix with the return target. They are simulated returns
                    tpl = call_stack_suffix + (ret_target,)
                    tpls_to_remove.append(tpl)
                    # Type 2: no call stack suffix, but only the return target. These are 'possible' exits, like
                    # those exits generated from constants
                    tpl = (None, None, ret_target)
                    tpls_to_remove.append(tpl)

                # Remove those tuples from the dict
                for tpl in tpls_to_remove:
                    if tpl in pending_exits:
                        del pending_exits[tpl]
                        l.debug("Removed (%s) from pending_exits dict.",
                                ",".join([hex(i) if i is not None else 'None' for i in tpl]))

        # If there is a call exit, we shouldn't put the default exit (which
        # is artificial) into the CFG. The exits will be Ijk_Call and
        # Ijk_Ret, and Ijk_Call always goes first
        is_call_jump = False
        call_target = None
        last_call_exit_target = None

        # For debugging purposes!
        all_successors_status = {}

        for suc in all_successors:
            all_successors_status[suc] = ""

            new_initial_state = suc.copy()
            suc_jumpkind = suc.log.jumpkind

            if suc_jumpkind in {'Ijk_EmWarn', 'Ijk_NoDecode', 'Ijk_MapFail',
                                'Ijk_InvalICache', 'Ijk_NoRedir', 'Ijk_SigTRAP',
                                'Ijk_SigSEGV', 'Ijk_ClientReq'}:
                # Ignore SimExits that are of these jumpkinds
                all_successors_status[suc] = "Skipped"
                continue

            # Jumpkind post process
            if suc_jumpkind == "Ijk_Call":
                is_call_jump = True
            elif suc_jumpkind == "Ijk_Ret" and is_call_jump:
                suc_jumpkind = "Ijk_FakeRet"

            if suc_jumpkind == "Ijk_FakeRet" and call_target is not None:
                # if the call points to a SimProcedure that doesn't return, we don't follow the fakeret anymore
                if self._p.is_sim_procedure(call_target):
                    sim_proc = self._p.sim_procedures[call_target][0]
                    if sim_proc.NO_RET:
                        continue

            exit_target = None
            try:
                exit_target = suc.se.exactly_n_int(suc.ip, 1)[0]
            except (simuvex.SimValueError, simuvex.SimSolverModeError):
                # It cannot be concretized currently. Maybe we could handle
                # it later, maybe it just cannot be concretized
                if suc_jumpkind == "Ijk_Ret":
                    exit_target = entry_wrapper.call_stack.get_ret_target()
                    if exit_target is not None:
                        new_initial_state.ip = new_initial_state.BVV(exit_target)
                    else:
                        continue
                else:
                    continue

            if exit_target is None:
                continue

            if is_call_jump:
                call_target = exit_target

            # Remove pending targets - type 2
            tpl = (None, None, exit_target)
            if tpl in pending_exits:
                l.debug("Removing pending exits (type 2) to %s", hex(exit_target))
                del pending_exits[tpl]

            if suc_jumpkind == "Ijk_Call":
                last_call_exit_target = exit_target
            elif suc_jumpkind == "Ijk_FakeRet":
                if exit_target == last_call_exit_target:
                    l.debug("Skipping a fake return exit that has the same target with its call exit.")
                    all_successors_status[suc] = "Skipped"
                    continue

            # Create the new call stack of target block
            new_call_stack = self._create_new_call_stack(addr, all_successors,
                                                         entry_wrapper,
                                                         exit_target, suc_jumpkind)
            # Create the callstack suffix
            new_call_stack_suffix = new_call_stack.stack_suffix(self._context_sensitivity_level)
            # Tuple that will be used to index this exit
            new_tpl = new_call_stack_suffix + (exit_target,)

            if isinstance(simrun, simuvex.SimIRSB):
                self._detect_loop(simrun, new_tpl,
                                  exit_targets, call_stack_suffix,
                                  simrun_key, exit_target,
<<<<<<< HEAD
                                  suc_jumpkind, entry_wrapper)

            # Generate the new BBL stack of target block
            if suc_jumpkind == "Ijk_Call":
                new_bbl_stack = entry_wrapper.bbl_stack_copy()
                new_bbl_stack.call(new_call_stack_suffix)
                new_bbl_stack.push(new_call_stack_suffix, exit_target)
            elif suc_jumpkind == "Ijk_Ret" and not is_call_jump:
                new_bbl_stack = entry_wrapper.bbl_stack_copy()
                new_bbl_stack.ret(call_stack_suffix)
            else:
                new_bbl_stack = entry_wrapper.bbl_stack_copy()
                new_bbl_stack.push(new_call_stack_suffix, exit_target)
=======
                                  suc_jumpkind, current_path_wrapper,
                                  current_function_addr)

            # Generate the new BBL stack of target block
            if suc_jumpkind == "Ijk_Call":
                new_bbl_stack = current_path_wrapper.bbl_stack_copy()
                new_bbl_stack.call(new_call_stack_suffix, exit_target)
                new_bbl_stack.push(new_call_stack_suffix, current_function_addr, exit_target)
            elif suc_jumpkind == "Ijk_Ret":
                new_bbl_stack = current_path_wrapper.bbl_stack_copy()
                new_bbl_stack.ret(call_stack_suffix, current_function_addr)
            elif suc_jumpkind == "Ijk_FakeRet":
                new_bbl_stack = current_path_wrapper.bbl_stack_copy()
            else:
                new_bbl_stack = current_path_wrapper.bbl_stack_copy()
                new_bbl_stack.push(new_call_stack_suffix, current_function_addr, exit_target)
>>>>>>> ae987776

            # Generate new exits
            if suc_jumpkind == "Ijk_Ret":
                # This is the real retn exit
                # Remember this retn!
                retn_target_sources[exit_target].append(simrun_key)
                # Check if this retn is inside our pending_exits set
                if new_tpl in pending_exits:
                    del pending_exits[new_tpl]
            if suc_jumpkind == "Ijk_FakeRet":
                # This is the default "fake" retn that generated at each
                # call. Save them first, but don't process them right
                # away
                #st = self._project.osconf.prepare_call_state(new_initial_state, initial_state=saved_state)
                st = new_initial_state
                st.mode = 'fastpath'

                pending_exits[new_tpl] = \
                    (st, new_call_stack, new_bbl_stack)
                all_successors_status[suc] = "Pended"
            elif suc_jumpkind == 'Ijk_Call' and self._call_depth is not None and len(new_call_stack) > self._call_depth:
                # We skip this call
                all_successors_status[suc] = "Skipped as it reaches maximum call depth"
            elif traced_sim_blocks[new_call_stack_suffix][exit_target] < MAX_TRACING_TIMES:
                traced_sim_blocks[new_call_stack_suffix][exit_target] += 1
                new_path = self._project.path_generator.blank_path(state=new_initial_state)

                # We might have changed the mode for this basic block
                # before. Make sure it is still running in 'fastpath' mode
                #new_exit.state = self._project.osconf.prepare_call_state(new_exit.state, initial_state=saved_state)
                new_path.state.set_mode('fastpath')

                new_path_wrapper = EntryWrapper(new_path,
                                                  self._context_sensitivity_level,
                                                  call_stack=new_call_stack,
                                                  bbl_stack=new_bbl_stack)
                remaining_exits.append(new_path_wrapper)
                all_successors_status[suc] = "Appended"
            elif traced_sim_blocks[new_call_stack_suffix][exit_target] >= MAX_TRACING_TIMES \
                and suc_jumpkind == "Ijk_Ret":
                # This is a corner case for the f****** ARM instruction
                # like
                # BLEQ <address>
                # If we have analyzed the boring exit before returning
                # from that called address, we will lose the link between
                # the last block of the function being called and the
                # basic block it returns to.
                # We cannot reanalyze the basic block as we are not
                # flow-sensitive, but we can still record the connection
                # and make for it afterwards.
                pass

            exit_targets[simrun_key].append((new_tpl, suc_jumpkind))

        #
        # Debugging output
        #

        if l.level == logging.DEBUG:
            # Only in DEBUG mode do we process and output all those shit

            function_name = self._project.ld.find_symbol_name(simrun.addr)
            module_name = self._project.ld.find_module_name(simrun.addr)

            l.debug("Basic block %s %s", simrun, "->".join([hex(i) for i in call_stack_suffix if i is not None]))
            l.debug("(Function %s of binary %s)" %(function_name, module_name))
            l.debug("|    Has simulated retn: %s", is_call_jump)
            for suc in all_successors:
                if suc.log.jumpkind == "Ijk_FakeRet":
                    exit_type_str = "Simulated Ret"
                else:
                    exit_type_str = "-"
                try:
                    l.debug("|    target: 0x%08x %s [%s] %s", suc.se.exactly_n_int(suc.ip, 1)[0], all_successors_status[suc], exit_type_str, suc.log.jumpkind)
                except (simuvex.SimValueError, simuvex.SimSolverModeError):
                    l.debug("|    target cannot be concretized. %s [%s] %s", all_successors_status[suc], exit_type_str, suc.log.jumpkind)
            l.debug("%d exits remaining, %d exits pending.", len(remaining_exits), len(pending_exits))
            l.debug("%d unique basic blocks are analyzed so far.", len(analyzed_addrs))

    def _handle_actions(self, state, current_run, func, sp_addr, accessed_registers):
        se = state.se

        if func is not None and sp_addr is not None:

            actions = [ a for a in state.log.actions if a.bbl_addr == current_run.addr ]

            for a in actions:
                if a.type == "mem" and a.action == "read":
                    addr = se.exactly_int(a.addr.ast, default=0)
                    if addr > sp_addr:
                        offset = addr - sp_addr
                        func.add_argument_stack_variable(offset)
                elif a.type == "reg":
                    offset = a.offset.ast
                    if a.action == "read" and offset not in accessed_registers:
                        func.add_argument_register(offset)
                    elif a.action == "write":
                        accessed_registers.add(offset)
        else:
            l.error("sp is None")

    def _detect_loop(self, sim_run, new_tpl, exit_targets,
                     simrun_key, new_call_stack_suffix,
                     new_addr, new_jumpkind, current_exit_wrapper,
                     current_function_addr):
        # Loop detection
        assert isinstance(sim_run, simuvex.SimIRSB)

        # Loop detection only applies to SimIRSBs
        # The most f****** case: An IRSB branches to itself
        if new_tpl == simrun_key:
            l.debug("%s is branching to itself. That's a loop.", sim_run)
            if (sim_run.addr, sim_run.addr) not in self._loop_back_edges_set:
                self._loop_back_edges_set.add((sim_run.addr, sim_run.addr))
                self._loop_back_edges.append((sim_run, sim_run))
        elif new_jumpkind != "Ijk_Call" and new_jumpkind != "Ijk_Ret" and \
                current_exit_wrapper.bbl_in_stack(
                                                new_call_stack_suffix, current_function_addr, new_addr):
            '''
            There are two cases:
            # The loop header we found is a single IRSB that doesn't overlap with
            other IRSBs
            or
            # The loop header we found is a subset of the original loop header IRSB,
            as IRSBa could be inside IRSBb if they don't start at the same address but
            end at the same address
            We should take good care of these two cases.
            ''' #pylint:disable=W0105
            # First check if this is an overlapped loop header
            next_irsb = self._bbl_dict[new_tpl]
            assert next_irsb is not None
            other_preds = set()
            for k_tpl, v_lst in exit_targets.items():
                a = k_tpl[-1]
                for v_tpl in v_lst:
                    b = v_tpl[-2] # The last item is the jumpkind :)
                    if b == next_irsb.addr and a != sim_run.addr:
                        other_preds.add(self._bbl_dict[k_tpl])
            if len(other_preds) > 0:
                is_overlapping = False
                for p in other_preds:
                    if isinstance(p, simuvex.SimIRSB):
                        if p.addr + p.irsb.size() == sim_run.addr + sim_run.irsb.size():
                            # Overlapping!
                            is_overlapping = True
                            break
                if is_overlapping:
                    # Case 2, it's overlapped with another loop header
                    # Pending. We should remove all exits from sim_run
                    self._overlapped_loop_headers.append(sim_run)
                    l.debug("Found an overlapped loop header %s", sim_run)
                else:
                    # Case 1
                    if (sim_run.addr, next_irsb.addr) not in self._loop_back_edges_set:
                        self._loop_back_edges_set.add((sim_run.addr, next_irsb.addr))
                        self._loop_back_edges.append((sim_run.addr, next_irsb.addr))
                        l.debug("Found a loop, back edge %s --> %s", sim_run, next_irsb)
            else:
                # Case 1, it's not over lapping with any other things
                if (sim_run.addr, next_irsb.addr) not in self._loop_back_edges_set:
                    self._loop_back_edges_set.add((sim_run.addr, next_irsb.addr))
                    self._loop_back_edges.append((sim_run, next_irsb))
                l.debug("Found a loop, back edge %s --> %s", sim_run, next_irsb)

    def _get_block_addr(self, b): #pylint:disable=R0201
        if isinstance(b, simuvex.SimIRSB):
            return b.first_imark.addr
        elif isinstance(b, simuvex.SimProcedure):
            return b.addr
        else:
            raise Exception("Unsupported block type %s" % type(b))

    def get_lbe_exits(self):
        """
        -> Generator
        Returns a generator of exits of the loops
        based on the back egdes
        """
        for lirsb, firsb in self._loop_back_edges:
            exits = lirsb.exits()
            yield exits

    def remove_cycles(self):
        l.debug("Removing cycles...")
        l.debug("There are %d loop back edges.", len(self._loop_back_edges))
        l.debug("And there are %d overlapping loop headers.", len(self._overlapped_loop_headers))
        # First break all detected loops
        for b1, b2 in self._loop_back_edges:
            if self._graph.has_edge(b1, b2):
                l.debug("Removing loop back edge %s -> %s", b1, b2)
                self._graph.remove_edge(b1, b2)
        # Then remove all outedges from overlapped loop headers
        for b in self._overlapped_loop_headers:
            successors = self._graph.successors(b)
            for succ in successors:
                self._graph.remove_edge(b, succ)
                l.debug("Removing partial loop header edge %s -> %s", b, succ)

    def _analyze_calling_conventions(self):
        '''
        Concretely execute part of the function and watch the changes of sp
        :return:
        '''

        l.debug("Analyzing calling conventions of each function.")

        for func in self._function_manager.functions.values():
            graph = func.transition_graph
            startpoint = func.startpoint
            endpoints = func.endpoints

            cc = simuvex.SimCC.match(self._p, startpoint, self)

            # Set the calling convention
            func.cc = cc

        #for func in self._function_manager.functions.values():
        #    l.info(func)

    def _remove_non_return_edges(self):
        '''
        Remove those return_from_call edges that actually do not return due to
        calling some not-returning functions.
        :return: None
        '''
        function_manager = self._function_manager
        for func in function_manager.functions.values():
            graph = func.transition_graph
            all_return_edges = [(u, v) for (u, v, data) in graph.edges(data=True) if data['type'] == 'return_from_call']
            for return_from_call_edge in all_return_edges:
                callsite_block_addr, return_to_addr = return_from_call_edge
                call_func_addr = func.get_call_target(callsite_block_addr)
                if call_func_addr is None:
                    continue

                call_func = self._function_manager.function(call_func_addr)
                if call_func is None:
                    # Weird...
                    continue

                if not call_func.has_return:
                    # Remove that edge!
                    graph.remove_edge(callsite_block_addr, return_to_addr)
                    # Remove the edge in CFG
                    irsbs = self.get_all_irsbs(callsite_block_addr)
                    for irsb in irsbs:
                        successors = self.get_successors_and_jumpkind(irsb, excluding_fakeret=False)
                        for successor, jumpkind in successors:
                            if jumpkind == 'Ijk_FakeRet' and successor.addr == return_to_addr:
                                self.remove_edge(irsb, successor)

            # Remove all dangling nodes
            wcc = list(networkx.weakly_connected_components(graph))
            for nodes in wcc:
                if func.startpoint not in nodes:
                    graph.remove_nodes_from(nodes)<|MERGE_RESOLUTION|>--- conflicted
+++ resolved
@@ -862,38 +862,22 @@
                 self._detect_loop(simrun, new_tpl,
                                   exit_targets, call_stack_suffix,
                                   simrun_key, exit_target,
-<<<<<<< HEAD
-                                  suc_jumpkind, entry_wrapper)
+                                  suc_jumpkind, entry_wrapper,
+                                  current_function_addr)
 
             # Generate the new BBL stack of target block
             if suc_jumpkind == "Ijk_Call":
                 new_bbl_stack = entry_wrapper.bbl_stack_copy()
-                new_bbl_stack.call(new_call_stack_suffix)
-                new_bbl_stack.push(new_call_stack_suffix, exit_target)
+                new_bbl_stack.call(new_call_stack_suffix, exit_target)
+                new_bbl_stack.push(new_call_stack_suffix, exit_target, exit_target)
             elif suc_jumpkind == "Ijk_Ret" and not is_call_jump:
                 new_bbl_stack = entry_wrapper.bbl_stack_copy()
-                new_bbl_stack.ret(call_stack_suffix)
+                new_bbl_stack.ret(call_stack_suffix, current_function_addr)
+            elif suc_jumpkind == "Ijk_FakeRet":
+                new_bbl_stack = entry_wrapper.bbl_stack_copy()
             else:
                 new_bbl_stack = entry_wrapper.bbl_stack_copy()
-                new_bbl_stack.push(new_call_stack_suffix, exit_target)
-=======
-                                  suc_jumpkind, current_path_wrapper,
-                                  current_function_addr)
-
-            # Generate the new BBL stack of target block
-            if suc_jumpkind == "Ijk_Call":
-                new_bbl_stack = current_path_wrapper.bbl_stack_copy()
-                new_bbl_stack.call(new_call_stack_suffix, exit_target)
                 new_bbl_stack.push(new_call_stack_suffix, current_function_addr, exit_target)
-            elif suc_jumpkind == "Ijk_Ret":
-                new_bbl_stack = current_path_wrapper.bbl_stack_copy()
-                new_bbl_stack.ret(call_stack_suffix, current_function_addr)
-            elif suc_jumpkind == "Ijk_FakeRet":
-                new_bbl_stack = current_path_wrapper.bbl_stack_copy()
-            else:
-                new_bbl_stack = current_path_wrapper.bbl_stack_copy()
-                new_bbl_stack.push(new_call_stack_suffix, current_function_addr, exit_target)
->>>>>>> ae987776
 
             # Generate new exits
             if suc_jumpkind == "Ijk_Ret":
